--- conflicted
+++ resolved
@@ -93,7 +93,6 @@
   which to write Vault data. This table must already exist (Vault will not
   attempt to create it).
 
-<<<<<<< HEAD
 - `lock_table` `(string: "vault_lock")` – Specifies the name of the table to use
   for high availability locks. Like `table`, this table must already exist.
 
@@ -109,10 +108,9 @@
   `lock_schema` is used to provide the fully-qualified name of the `lock_table`
    and bypass looking for the table using the connection's [`search_path`](https://www.postgresql.org/docs/current/static/ddl-schemas.html#DDL-SCHEMAS-PATH).
 
-=======
+
 - `max_parallel` `(string: "128")` – Specifies the maximum number of concurrent
   requests to PostgreSQL.
->>>>>>> 3cd7689c
 
 ## `postgresql` Examples
 
